/*******************************************************************************
 *  SOMAR - Stratified Ocean Model with Adaptive Refinement
 *  Developed by Ed Santilli & Alberto Scotti
 *  Copyright (C) 2014 University of North Carolina at Chapel Hill
 *
 *  This library is free software; you can redistribute it and/or
 *  modify it under the terms of the GNU Lesser General Public
 *  License as published by the Free Software Foundation; either
 *  version 2.1 of the License, or (at your option) any later version.
 *
 *  This library is distributed in the hope that it will be useful,
 *  but WITHOUT ANY WARRANTY; without even the implied warranty of
 *  MERCHANTABILITY or FITNESS FOR A PARTICULAR PURPOSE.  See the GNU
 *  Lesser General Public License for more details.
 *
 *  You should have received a copy of the GNU Lesser General Public
 *  License along with this library; if not, write to the Free Software
 *  Foundation, Inc., 51 Franklin Street, Fifth Floor, Boston, MA  02110-1301
 *  USA
 *
 *  For up-to-date contact information, please visit the repository homepage,
 *  https://github.com/somarhub.
 ******************************************************************************/
#ifndef __Parameters_H__INCLUDED__
#define __Parameters_H__INCLUDED__

#include "IntVect.H"
#include "ProblemDomain.H"
#include "RealVect.H"
#include "Tuple.H"
#include <string>
class PhysBCUtil;
class GeoSourceInterface;


// -----------------------------------------------------------------------------
// Reads the problem parameters from input.* and creates a packages the data
// into a context class.
// -----------------------------------------------------------------------------
class ProblemContext
{
private:
    // This is a singleton class -- private constructor, static pointer!
    ProblemContext ();
    static ProblemContext* s_singletonPtr;

public:
    // Destructor
    ~ProblemContext();

    // This returns the single ProblemContext object.
    static const ProblemContext* getInstance ();

    // This deletes the static pointer in hopes valgrind will take notice.
    static void freeMemory ();

private:
    // The amr.* parameters
    void readAMR ();
    static bool s_AMRParamsRead;

public:
    IntVect nx;
    IntVect nx_offset;
    bool isPeriodic[CH_SPACEDIM];
    ProblemDomain domain;
    RealVect domainLength;
    Real max_dt_grow;
    Real fixed_dt;
    Real stopTime;
    Real cfl;
    bool useSubcycling;
    int maxsteps;
    int verbosity;
    int max_level;
    int numlevels;
    Vector<int> regrid_intervals;
    Vector<IntVect> refRatios;
    int block_factor;
    int bufferSize;
    Real fill_ratio;
    Vector<int> splitDirs;
    IntVect maxGridSize;
    IntVect maxBaseGridSize;
    bool isRestart;
    std::string restart_file;
    bool hasPredefinedGrids;
    Vector<Vector<Box> > predefinedGrids;

    int tags_grow;
    Real magvort_tag_quota;
    Tuple<Real,3> vort_tag_tol;
    Real vel_tag_tol;
    Real buoyancy_tag_tol;
    Real pressure_tag_tol;
    bool vert_extrude_tags;

    bool write_stdout;
    Real init_dt_multiplier;
    Real max_dt;
    bool limitDtViaViscosity;
    bool limitDtViaDiffusion;
    bool limitDtViaPressureGradient;
    bool limitDtViaInternalWaveSpeed;
    Real bogus_value;
    bool smooth_after_regrid;
    Real regrid_smoothing_coeff;
    bool advective_momentum_reflux;
    bool diffusive_momentum_reflux;
    bool implicit_momentum_reflux;
    bool advective_scalar_reflux;
    bool diffusive_scalar_reflux;
    bool implicit_scalar_reflux;
    bool advective_lambda_reflux;

    struct NonlinearDifferencingForm {
        enum {
            NONE         = -1,
            CONSERVATIVE =  0,
            ADVECTIVE    =  1,
            _NUM_NONLINEAR_DIFFERENCING_FORMS
        };
    };
    int nonlinearDifferencingForm;

    struct GravityMethod {
        enum {
            NONE     = 0,
            EXPLICIT = 1,
            IMPLICIT = 2,
            _NUM_GRAVITYMETHODS
        };
    };
    int gravityMethod;
    Real gravityTheta;

    struct HeatSolverScheme {
        enum {
            BACKWARD_EULER = 0,
            CRANK_NICOLSON = 1,
            TGA            = 2,
            EXPLICIT       = 3,
            _NUM_HEATSOLVERS
        };
    };
    int viscSolverScheme;
    int diffSolverScheme;

    int num_scal_comps;
    Vector<Real> scal_coeffs;

    Real nu;

private:
    // The geometry.* parameters
    void readGeometry ();
    static bool s_geometryParamsRead;

public:
    // Use this to request a new GeoSourceInterface cast from the
    // appropriate child.
    GeoSourceInterface* newGeoSourceInterface () const;

    struct CoordMap {
        enum {
            UNDEFINED        =-1,
            CARTESIAN        = 0,
            TWISTED          = 1,
            BEAMGENERATOR    = 2,
            //VERTBDRYSTRETCH  = 3, // Removed - no longer available.
            CYLINDRICAL      = 4,
            LEDGE            = 5,
<<<<<<< HEAD
            // MASSBAY          = 6, // Removed - no longer available.
            NEWBEAMGENERATOR = 7,
            DEMMAP           = 8,
=======
            MASSBAY          = 6, // scheduled to be removed
            NEWBEAMGENERATOR = 7,
	    DEMMAP           = 8,
>>>>>>> c7ecf404
            _NUM_COORD_MAPS
        };
    };
    int coordMap;

    RealVect pert;

    // Specific to LedgeMap
    int ledgeMapTransitionOrder;
    Real ledgeMapHl;
    Real ledgeMapHr;
    Real ledgeMapXl;
    Real ledgeMapXr;

    // Specific to BeamGeneratorMap
    Real beamGenMapAlpha;

    // Specific to DEMMap
<<<<<<< HEAD
    std::string demFile;
    int interpOrder;

=======
    std::string DemFile;   
    int InterpOrder; 
>>>>>>> c7ecf404
private:
    // The plot.* parameters
    void readPlot ();
    static bool s_plotParamsRead;

public:
    int plot_interval;
    Real plot_period;
    std::string plot_prefix;
    int checkpoint_interval;
    std::string check_prefix;

    bool write_divergence;
    bool write_lambda;
    bool write_grad_eLambda;
    bool write_pressure;
    bool write_vorticity;
    bool write_streamfunction;
    bool write_scalars;
    bool write_scalarsMinusBackground;
    bool write_proc_ids;
    bool write_level_ids;
    bool write_grids;
    bool write_displacement;
    bool write_geometry;

private:
    // The ibc.* parameters.
    void readIBC ();
    static bool s_IBCParamsRead;

public:
    // Use this to request a new (undefined) PhysBCUtil cast from the
    // appropriate child.
    PhysBCUtil* newPhysBCUtil () const;

    struct ProblemType {
        enum {
            ADVECTION_TEST  = 0,
            LOCK_EXCHANGE   = 1,
            BEAM_GENERATION = 2,
            INTERNAL_WAVE   = 3,
            TAYLOR_GREEN    = 4,
            VORTEX_STREET   = 5,
            HORIZ_CONV      = 6,
            SOLITARYWAVE    = 7,
            DJL             = 8,
	    THREED_BUMP         = 9,
            _NUM_PROBLEM_TYPES
        };
    };
    int problem;

    bool useBackgroundScalar;
    bool useSpongeLayer;
    Real spongeWidth[CH_SPACEDIM][2];
    Real spongeDtMult[CH_SPACEDIM][2];
    Real tidalOmega;
    Real tidalU0;
    Real BV;
    RealVect inflowVel;
    bool specifyInitialGrids;
    std::string initialGridFile;

    Real solitaryWave_H2;
    Real solitaryWave_xcenter;
    Real solitaryWave_amp;
    Real solitaryWave_rho0;
    Real solitaryWave_drho;
    Real solitaryWave_delta0;

private:
    // The advection.* parameters
    void readAdvection ();
    static bool s_advectionParamsRead;

public:
    struct UpdateScheme {
        enum {
            FiniteVolume = 0,
            RK3 = 1,
            _NUM_UPDATE_SCHEMES
        };
    };
    int updateScheme;

    int normalPredOrderVel;
    bool useFourthOrderSlopesVel;
    bool useLimitingVel;
    bool useHighOrderLimiterVel;
    bool useUpwindingVel;

    int normalPredOrderScal;
    bool useFourthOrderSlopesScal;
    bool useLimitingScal;
    bool useHighOrderLimiterScal;
    bool useUpwindingScal;

private:
    // The solver parameters. This includes the projector, viscous solver, etc.
    void readSolver ();
    static bool s_solverParamsRead;

public:
    struct PrecondMode {
        enum {
            None = -1,
            DiagRelax = 0,
            DiagLineRelax = 1,
            _NUM_PRECOND_MODES
        };
    };

    struct RelaxMode {
        enum {
            NORELAX     = -1,
            JACOBI      =  0,
            LEVEL_GSRB  =  1,
            LOOSE_GSRB  =  2,
            LINE_GSRB   =  3,
            NUM_RELAX_MODES
        };
    };

    Real AMRMG_eps;                        // Solver tolerance
    int AMRMG_num_smooth_down;             // MG pre smoothing iters
    int AMRMG_num_smooth_up;               // MG post smoothing iters
    int AMRMG_num_smooth_bottom;           // MG bottom smoothing iters
    int AMRMG_num_smooth_precond;          // MG preconditioner smoothing iters
    int AMRMG_numMG;                       // 1=V-cycle, 2=W-cycle, etc...
    int AMRMG_imin;                        // Min number of V-cycles
    int AMRMG_imax;                        // Max number of V-cycles
    Real AMRMG_hang;                       // Defaults to 1e-15
    Real AMRMG_normThresh;                 // Defaults to 1e-30
    int AMRMG_maxDepth;                    // Max MG depth (-1 for as deep as possible)
    int AMRMG_verbosity;                   //
    int AMRMG_relaxMode;
    int AMRMG_precondMode;

    Real bottom_eps;                       // Solver tolerance
    Real bottom_reps;                      // Solver relative tolerance
    int bottom_imax;                       // Max BiCGStab iterations
    int bottom_numRestarts;                // Max BiCGStab restarts
    Real bottom_hang;                      //
    Real bottom_small;                     //
    int bottom_normType;                   //
    int bottom_verbosity;                  //

    Real viscous_AMRMG_eps;                        // Solver tolerance
    int viscous_AMRMG_num_smooth_down;             // MG pre smoothing iters
    int viscous_AMRMG_num_smooth_up;               // MG post smoothing iters
    int viscous_AMRMG_num_smooth_bottom;           // MG bottom smoothing iters
    int viscous_AMRMG_num_smooth_precond;          // MG preconditioner smoothing iters
    int viscous_AMRMG_numMG;                       // 1=V-cycle, 2=W-cycle, etc...
    int viscous_AMRMG_imin;                        // Min number of V-cycles
    int viscous_AMRMG_imax;                        // Max number of V-cycles
    Real viscous_AMRMG_hang;                       // Defaults to 1e-15
    Real viscous_AMRMG_normThresh;                 // Defaults to 1e-30
    int viscous_AMRMG_maxDepth;                    // Max MG depth (-1 for as deep as possible)
    int viscous_AMRMG_verbosity;                   //
    int viscous_AMRMG_relaxMode;
    int viscous_AMRMG_precondMode;

    Real viscous_bottom_eps;                       // Solver tolerance
    Real viscous_bottom_reps;                      // Solver relative tolerance
    int viscous_bottom_imax;                       // Max BiCGStab iterations
    int viscous_bottom_numRestarts;                // Max BiCGStab restarts
    Real viscous_bottom_hang;                      //
    Real viscous_bottom_small;                     //
    int viscous_bottom_normType;                   //
    int viscous_bottom_verbosity;                  //

private:
    // The projection.* parameters
    void readProjection ();
    static bool s_projectionParamsRead;

public:
    bool isIncompressible;
    int initial_projection_iters;
    int initial_pressure_iters;
    int level_projection_iters;
    bool doSyncProjection;
    int sync_projection_iters;
    bool applyVDCorrection;
    Real etaLambda;
    bool applySyncCorrection;

    Real MACprojection_AMRMG_eps;                        // Solver tolerance
    int MACprojection_AMRMG_num_smooth_down;             // MG pre smoothing iters
    int MACprojection_AMRMG_num_smooth_up;               // MG post smoothing iters
    int MACprojection_AMRMG_num_smooth_bottom;           // MG bottom smoothing iters
    int MACprojection_AMRMG_num_smooth_precond;          // MG preconditioner smoothing iters
    int MACprojection_AMRMG_numMG;                       // 1=V-cycle, 2=W-cycle, etc...
    int MACprojection_AMRMG_imin;                        // Min number of V-cycles
    int MACprojection_AMRMG_imax;                        // Max number of V-cycles
    Real MACprojection_AMRMG_hang;                       // Defaults to 1e-15
    Real MACprojection_AMRMG_normThresh;                 // Defaults to 1e-30
    int MACprojection_AMRMG_maxDepth;                    // Max MG depth (-1 for as deep as possible)
    int MACprojection_AMRMG_relaxMode;                   // 0 = custom, 1 = Jacobi, 2 = looseGSRB, 3 = levelGSRB, 4 = overlapGSRB
    int MACprojection_AMRMG_precondMode;
    int MACprojection_AMRMG_verbosity;                   //

    Real MACprojection_bottom_eps;                       // Solver tolerance
    Real MACprojection_bottom_reps;                      // Solver relative tolerance
    int MACprojection_bottom_imax;                       // Max BiCGStab iterations
    int MACprojection_bottom_numRestarts;                // Max BiCGStab restarts
    Real MACprojection_bottom_hang;                      //
    Real MACprojection_bottom_small;                     //
    int MACprojection_bottom_normType;                   //
    int MACprojection_bottom_verbosity;                  //

    // Approximate projection solver overrides (For CC velocities)
    Real CCprojection_AMRMG_eps;                        // Solver tolerance
    int CCprojection_AMRMG_num_smooth_down;             // MG pre smoothing iters
    int CCprojection_AMRMG_num_smooth_up;               // MG post smoothing iters
    int CCprojection_AMRMG_num_smooth_bottom;           // MG bottom smoothing iters
    int CCprojection_AMRMG_num_smooth_precond;          // MG preconditioner smoothing iters
    int CCprojection_AMRMG_numMG;                       // 1=V-cycle, 2=W-cycle, etc...
    int CCprojection_AMRMG_imin;                        // Min number of V-cycles
    int CCprojection_AMRMG_imax;                        // Max number of V-cycles
    Real CCprojection_AMRMG_hang;                       // Defaults to 1e-15
    Real CCprojection_AMRMG_normThresh;                 // Defaults to 1e-30
    int CCprojection_AMRMG_maxDepth;                    // Max MG depth (-1 for as deep as possible)
    int CCprojection_AMRMG_relaxMode;                   // 0 = custom, 1 = Jacobi, 2 = looseGSRB, 3 = levelGSRB, 4 = overlapGSRB
    int CCprojection_AMRMG_precondMode;
    int CCprojection_AMRMG_verbosity;                   //

    Real CCprojection_bottom_eps;                       // Solver tolerance
    Real CCprojection_bottom_reps;                      // Solver relative tolerance
    int CCprojection_bottom_imax;                       // Max BiCGStab iterations
    int CCprojection_bottom_numRestarts;                // Max BiCGStab restarts
    Real CCprojection_bottom_hang;                      //
    Real CCprojection_bottom_small;                     //
    int CCprojection_bottom_normType;                   //
    int CCprojection_bottom_verbosity;                  //

    // Sync (approximate) projection solver overrides (For composite CC velocities)
    Real syncProjection_AMRMG_eps;                        // Solver tolerance
    int syncProjection_AMRMG_num_smooth_down;             // MG pre smoothing iters
    int syncProjection_AMRMG_num_smooth_up;               // MG post smoothing iters
    int syncProjection_AMRMG_num_smooth_bottom;           // MG bottom smoothing iters
    int syncProjection_AMRMG_num_smooth_precond;          // MG preconditioner smoothing iters
    int syncProjection_AMRMG_numMG;                       // 1=V-cycle, 2=W-cycle, etc...
    int syncProjection_AMRMG_imin;                        // Min number of V-cycles
    int syncProjection_AMRMG_imax;                        // Max number of V-cycles
    Real syncProjection_AMRMG_hang;                       // Defaults to 1e-15
    Real syncProjection_AMRMG_normThresh;                 // Defaults to 1e-30
    int syncProjection_AMRMG_maxDepth;                    // Max MG depth (-1 for as deep as possible)
    int syncProjection_AMRMG_relaxMode;                   // 0 = custom, 1 = Jacobi, 2 = looseGSRB, 3 = levelGSRB, 4 = overlapGSRB
    int syncProjection_AMRMG_precondMode;
    int syncProjection_AMRMG_verbosity;                   //

    Real syncProjection_bottom_eps;                       // Solver tolerance
    Real syncProjection_bottom_reps;                      // Solver relative tolerance
    int syncProjection_bottom_imax;                       // Max BiCGStab iterations
    int syncProjection_bottom_numRestarts;                // Max BiCGStab restarts
    Real syncProjection_bottom_hang;                      //
    Real syncProjection_bottom_small;                     //
    int syncProjection_bottom_normType;                   //
    int syncProjection_bottom_verbosity;                  //

    // Volume discrepancy (freestream preservation) solver overrides
    Real VD_AMRMG_eps;                        // Solver tolerance
    int VD_AMRMG_num_smooth_down;             // MG pre smoothing iters
    int VD_AMRMG_num_smooth_up;               // MG post smoothing iters
    int VD_AMRMG_num_smooth_bottom;           // MG bottom smoothing iters
    int VD_AMRMG_num_smooth_precond;          // MG preconditioner smoothing iters
    int VD_AMRMG_numMG;                       // 1=V-cycle, 2=W-cycle, etc...
    int VD_AMRMG_imin;                        // Min number of V-cycles
    int VD_AMRMG_imax;                        // Max number of V-cycles
    Real VD_AMRMG_hang;                       // Defaults to 1e-15
    Real VD_AMRMG_normThresh;                 // Defaults to 1e-30
    int VD_AMRMG_maxDepth;                    // Max MG depth (-1 for as deep as possible)
    int VD_AMRMG_relaxMode;                   // 0 = custom, 1 = Jacobi, 2 = looseGSRB, 3 = levelGSRB, 4 = overlapGSRB
    int VD_AMRMG_precondMode;
    int VD_AMRMG_verbosity;                   //

    Real VD_bottom_eps;                       // Solver tolerance
    Real VD_bottom_reps;                      // Solver relative tolerance
    int VD_bottom_imax;                       // Max BiCGStab iterations
    int VD_bottom_numRestarts;                // Max BiCGStab restarts
    Real VD_bottom_hang;                      //
    Real VD_bottom_small;                     //
    int VD_bottom_normType;                   //
    int VD_bottom_verbosity;                  //
};


#endif //!__Parameters_H__INCLUDED__<|MERGE_RESOLUTION|>--- conflicted
+++ resolved
@@ -170,15 +170,9 @@
             //VERTBDRYSTRETCH  = 3, // Removed - no longer available.
             CYLINDRICAL      = 4,
             LEDGE            = 5,
-<<<<<<< HEAD
             // MASSBAY          = 6, // Removed - no longer available.
             NEWBEAMGENERATOR = 7,
             DEMMAP           = 8,
-=======
-            MASSBAY          = 6, // scheduled to be removed
-            NEWBEAMGENERATOR = 7,
-	    DEMMAP           = 8,
->>>>>>> c7ecf404
             _NUM_COORD_MAPS
         };
     };
@@ -195,16 +189,10 @@
 
     // Specific to BeamGeneratorMap
     Real beamGenMapAlpha;
-
     // Specific to DEMMap
-<<<<<<< HEAD
     std::string demFile;
     int interpOrder;
 
-=======
-    std::string DemFile;   
-    int InterpOrder; 
->>>>>>> c7ecf404
 private:
     // The plot.* parameters
     void readPlot ();
@@ -252,7 +240,6 @@
             HORIZ_CONV      = 6,
             SOLITARYWAVE    = 7,
             DJL             = 8,
-	    THREED_BUMP         = 9,
             _NUM_PROBLEM_TYPES
         };
     };
@@ -264,7 +251,6 @@
     Real spongeDtMult[CH_SPACEDIM][2];
     Real tidalOmega;
     Real tidalU0;
-    Real BV;
     RealVect inflowVel;
     bool specifyInitialGrids;
     std::string initialGridFile;
